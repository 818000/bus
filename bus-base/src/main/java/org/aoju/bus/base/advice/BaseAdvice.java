--- conflicted
+++ resolved
@@ -102,7 +102,7 @@
     public Object instrumentException(InstrumentException e) {
         Logger.error(RuntimeKit.getStackTrace(e));
         if (StringKit.isBlank(e.getErrcode())) {
-            return write(ErrorCode.EM_100510, e.getMessage());
+            return write(ErrorCode.EM_100510, StringKit.isEmpty(e.getErrmsg()) ? e.getMessage() : e.getErrmsg());
         }
         return write(e.getErrcode(), e.getErrmsg());
     }
@@ -119,7 +119,7 @@
     public Object businessException(BusinessException e) {
         Logger.error(RuntimeKit.getStackTrace(e));
         if (StringKit.isBlank(e.getErrcode())) {
-            return write(ErrorCode.EM_100513, e.getMessage());
+            return write(ErrorCode.EM_100513, StringKit.isEmpty(e.getErrmsg()) ? e.getMessage() : e.getErrmsg());
         }
         return write(e.getErrcode());
     }
@@ -135,7 +135,7 @@
     public Object crontabException(CrontabException e) {
         Logger.error(RuntimeKit.getStackTrace(e));
         if (StringKit.isBlank(e.getErrcode())) {
-            return write(ErrorCode.EM_100514, e.getMessage());
+            return write(ErrorCode.EM_100514, StringKit.isEmpty(e.getErrmsg()) ? e.getMessage() : e.getErrmsg());
         }
         return write(e.getErrcode(), e.getErrmsg());
     }
@@ -150,13 +150,8 @@
     @ExceptionHandler(value = ValidateException.class)
     public Object validateException(ValidateException e) {
         Logger.error(RuntimeKit.getStackTrace(e));
-<<<<<<< HEAD
-        if (StringKit.isBlank(e.getErrcode())) {
-            return write(ErrorCode.EM_100511, e.getMessage());
-=======
         if (StringKit.isEmpty(e.getErrcode())) {
-            return write(ErrorCode.EM_FAILURE, StringKit.isEmpty(e.getErrmsg()) ? e.getMessage() : e.getErrmsg());
->>>>>>> d3bcc598
+            return write(ErrorCode.EM_100511, StringKit.isEmpty(e.getErrmsg()) ? e.getMessage() : e.getErrmsg());
         }
         return write(e.getErrcode(), e.getErrmsg());
     }
